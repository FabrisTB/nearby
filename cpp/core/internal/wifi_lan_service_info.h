#ifndef CORE_INTERNAL_WIFI_LAN_SERVICE_INFO_H_
#define CORE_INTERNAL_WIFI_LAN_SERVICE_INFO_H_

#include <cstdint>

#include "core/internal/base_pcp_handler.h"
#include "core/internal/pcp.h"
#include "platform/base/byte_array.h"
#include "absl/strings/string_view.h"

namespace location {
namespace nearby {
namespace connections {

// Represents the format of the WifiLan service info used in Advertising +
// Discovery.
//
// See go/nearby-offline-data-interchange-formats for the specification.
class WifiLanServiceInfo {
 public:
  // Versions of the WifiLanServiceInfo.
  enum class Version {
    kUndefined = 0,
    kV1 = 1,
  };

  // The key of TXTRecord for EndpointInfo.
  static constexpr absl::string_view kKeyEndpointInfo{"n"};
  static constexpr std::uint32_t kServiceIdHashLength = 3;
  static constexpr int kMaxEndpointInfoLength = 131;

  WifiLanServiceInfo() = default;
  WifiLanServiceInfo(Version version, Pcp pcp, absl::string_view endpoint_id,
                     const ByteArray& service_id_hash,
                     const ByteArray& endpoint_info,
                     const ByteArray& uwb_address,
                     WebRtcState web_rtc_state);

  // Constructs WifiLanService through packed string of WifiLanServiceInfo and
  // EndpointInfo.
  //
  // service_info_name  - A packed string of |WifiLanServiceInfo|. It does
  //                        not include endpoint_info which should be stored
  //                        in next param bleow.
  // endpoint_info_name - The endpoint info packed string.
  WifiLanServiceInfo(absl::string_view service_info_name,
                     absl::string_view endpoint_info_name);
  WifiLanServiceInfo(const WifiLanServiceInfo&) = default;
  WifiLanServiceInfo& operator=(const WifiLanServiceInfo&) = default;
  WifiLanServiceInfo(WifiLanServiceInfo&&) = default;
  WifiLanServiceInfo& operator=(WifiLanServiceInfo&&) = default;
  ~WifiLanServiceInfo() = default;

  explicit operator std::string() const;
  std::string GetEndpointInfoName() const;

  bool IsValid() const { return !endpoint_id_.empty(); }
  Version GetVersion() const { return version_; }
  Pcp GetPcp() const { return pcp_; }
  std::string GetEndpointId() const { return endpoint_id_; }
  ByteArray GetEndpointInfo() const { return endpoint_info_; }
  ByteArray GetServiceIdHash() const { return service_id_hash_; }
  ByteArray GetUwbAddress() const { return uwb_address_; }
  WebRtcState GetWebRtcState() const { return web_rtc_state_; }

 private:
  static constexpr int kMinLanServiceNameLength = 9;
  static constexpr int kEndpointIdLength = 4;
<<<<<<< HEAD
  // The maximum length for endpoint id in encrypted WifiLanServiceInfo string.
  static constexpr int kMaxEndpointNameLength = 131;
=======
  static constexpr int kUwbAddressLengthSize = 1;
  static constexpr int kExtraFieldLength = 1;
>>>>>>> 2155b3dd

  static constexpr int kVersionBitmask = 0x0E0;
  static constexpr int kPcpBitmask = 0x01F;
  static constexpr int kVersionShift = 5;
<<<<<<< HEAD

  WifiLanServiceInfo(Version version, PCP::Value pcp,
                     absl::string_view endpoint_id,
                     ConstPtr<ByteArray> service_id_hash,
                     absl::string_view endpoint_name);

  // WifiLanServiceInfo version.
  const Version version_;
  // Pre-Connection Protocols version.
  const PCP::Value pcp_;
  // Connected endpoint id.
  const std::string endpoint_id_;
  // Connected hash service id.
  ScopedPtr<ConstPtr<ByteArray> > service_id_hash_;
  // TODO(b/149806065): Replaces endpointName as endPointInfo eventually;
  // it is not in this version yet for endpointName.
  // Connected endpoint name.
  const std::string endpoint_name_;
=======
  static constexpr int kWebRtcConnectableFlagBitmask = 0x01;

  Version version_{Version::kUndefined};
  Pcp pcp_{Pcp::kUnknown};
  std::string endpoint_id_;
  ByteArray service_id_hash_;
  ByteArray endpoint_info_;
  // TODO(b/169550050): Define UWB address field.
  ByteArray uwb_address_;
  WebRtcState web_rtc_state_{WebRtcState::kUndefined};
>>>>>>> 2155b3dd
};

}  // namespace connections
}  // namespace nearby
}  // namespace location

#endif  // CORE_INTERNAL_WIFI_LAN_SERVICE_INFO_H_<|MERGE_RESOLUTION|>--- conflicted
+++ resolved
@@ -66,37 +66,12 @@
  private:
   static constexpr int kMinLanServiceNameLength = 9;
   static constexpr int kEndpointIdLength = 4;
-<<<<<<< HEAD
-  // The maximum length for endpoint id in encrypted WifiLanServiceInfo string.
-  static constexpr int kMaxEndpointNameLength = 131;
-=======
   static constexpr int kUwbAddressLengthSize = 1;
   static constexpr int kExtraFieldLength = 1;
->>>>>>> 2155b3dd
 
   static constexpr int kVersionBitmask = 0x0E0;
   static constexpr int kPcpBitmask = 0x01F;
   static constexpr int kVersionShift = 5;
-<<<<<<< HEAD
-
-  WifiLanServiceInfo(Version version, PCP::Value pcp,
-                     absl::string_view endpoint_id,
-                     ConstPtr<ByteArray> service_id_hash,
-                     absl::string_view endpoint_name);
-
-  // WifiLanServiceInfo version.
-  const Version version_;
-  // Pre-Connection Protocols version.
-  const PCP::Value pcp_;
-  // Connected endpoint id.
-  const std::string endpoint_id_;
-  // Connected hash service id.
-  ScopedPtr<ConstPtr<ByteArray> > service_id_hash_;
-  // TODO(b/149806065): Replaces endpointName as endPointInfo eventually;
-  // it is not in this version yet for endpointName.
-  // Connected endpoint name.
-  const std::string endpoint_name_;
-=======
   static constexpr int kWebRtcConnectableFlagBitmask = 0x01;
 
   Version version_{Version::kUndefined};
@@ -107,7 +82,6 @@
   // TODO(b/169550050): Define UWB address field.
   ByteArray uwb_address_;
   WebRtcState web_rtc_state_{WebRtcState::kUndefined};
->>>>>>> 2155b3dd
 };
 
 }  // namespace connections
