--- conflicted
+++ resolved
@@ -487,11 +487,7 @@
     NEARBY_LOGS(INFO) << "processor=" << processor << "; type=" << item.first;
     if (processor) {
       valid++;
-<<<<<<< HEAD
-      processor->OnEndpointDisconnect(client, endpoint_id, &barrier);
-=======
       processor->OnEndpointDisconnect(client, endpoint_id, barrier);
->>>>>>> d8ebea6f
     } else {
       barrier.CountDown();
     }
